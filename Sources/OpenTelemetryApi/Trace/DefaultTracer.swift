// Copyright 2020, OpenTelemetry Authors
//
// Licensed under the Apache License, Version 2.0 (the "License");
// you may not use this file except in compliance with the License.
// You may obtain a copy of the License at
//
//     http://www.apache.org/licenses/LICENSE-2.0
//
// Unless required by applicable law or agreed to in writing, software
// distributed under the License is distributed on an "AS IS" BASIS,
// WITHOUT WARRANTIES OR CONDITIONS OF ANY KIND, either express or implied.
// See the License for the specific language governing permissions and
// limitations under the License.
//

import Foundation

/// No-op implementation of the Tracer
public class DefaultTracer: Tracer {
    public static var instance = DefaultTracer()

<<<<<<< HEAD
    public init() {}
=======
    public var activeSpan: Span? {
        return ContextUtils.getCurrentSpan()
    }

    @discardableResult public func setActive(_ span: Span) -> Scope {
        return SpanInScope(span: span)
    }
>>>>>>> 8484df40

    public func spanBuilder(spanName: String) -> SpanBuilder {
        return PropagatedSpanBuilder(tracer: self, spanName: spanName)
    }
}<|MERGE_RESOLUTION|>--- conflicted
+++ resolved
@@ -19,18 +19,6 @@
 public class DefaultTracer: Tracer {
     public static var instance = DefaultTracer()
 
-<<<<<<< HEAD
-    public init() {}
-=======
-    public var activeSpan: Span? {
-        return ContextUtils.getCurrentSpan()
-    }
-
-    @discardableResult public func setActive(_ span: Span) -> Scope {
-        return SpanInScope(span: span)
-    }
->>>>>>> 8484df40
-
     public func spanBuilder(spanName: String) -> SpanBuilder {
         return PropagatedSpanBuilder(tracer: self, spanName: spanName)
     }
