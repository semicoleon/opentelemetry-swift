--- conflicted
+++ resolved
@@ -6,19 +6,11 @@
 import Foundation
 import OpenTelemetryApi
 
-<<<<<<< HEAD
-public class BatchLogRecordProcessor : LogRecordProcessor {
-
-  fileprivate var worker : BatchWorker
-
-  public init(logRecordExporter: LogRecordExporter, scheduleDelay: TimeInterval = 5, exportTimeout: TimeInterval = 30, maxQueueSize: Int = 2048, maxExportBatchSize: Int = 512, willExportCallback: ((inout [ReadableLogRecord])->Void)? = nil) {
-=======
 public class BatchLogRecordProcessor: LogRecordProcessor {
 
   fileprivate var worker: BatchWorker
 
   public init(logRecordExporter: LogRecordExporter, scheduleDelay: TimeInterval = 5, exportTimeout: TimeInterval = 30, maxQueueSize: Int = 2048, maxExportBatchSize: Int = 512, willExportCallback: ((inout [ReadableLogRecord]) -> Void)? = nil) {
->>>>>>> d61ab07a
     worker = BatchWorker(logRecordExporter: logRecordExporter, scheduleDelay: scheduleDelay, exportTimeout: exportTimeout, maxQueueSize: maxQueueSize, maxExportBatchSize: maxExportBatchSize, willExportCallback: willExportCallback)
 
     worker.start()
@@ -37,10 +29,6 @@
     worker.forceFlush(explicitTimeout: timeout)
   }
 
-<<<<<<< HEAD
-
-=======
->>>>>>> d61ab07a
   public func shutdown(explicitTimeout: TimeInterval? = nil) -> ExportResult {
     worker.cancel()
     worker.shutdown(explicitTimeout: explicitTimeout)
@@ -48,21 +36,8 @@
   }
 }
 
-<<<<<<< HEAD
 private class BatchWorker {
   var thread: Thread!
-  let logRecordExporter : LogRecordExporter
-  let scheduleDelay : TimeInterval
-  let maxQueueSize : Int
-  let maxExportBatchSize : Int
-  let exportTimeout : TimeInterval
-  let willExportCallback: ((inout [ReadableLogRecord])->Void)?
-  let halfMaxQueueSize: Int
-  private let cond = NSCondition()
-  var logRecordList = [ReadableLogRecord]()
-  var queue : OperationQueue
-=======
-private class BatchWorker: Thread {
   let logRecordExporter: LogRecordExporter
   let scheduleDelay: TimeInterval
   let maxQueueSize: Int
@@ -73,18 +48,13 @@
   private let cond = NSCondition()
   var logRecordList = [ReadableLogRecord]()
   var queue: OperationQueue
->>>>>>> d61ab07a
 
   init(logRecordExporter: LogRecordExporter,
        scheduleDelay: TimeInterval,
        exportTimeout: TimeInterval,
        maxQueueSize: Int,
        maxExportBatchSize: Int,
-<<<<<<< HEAD
-       willExportCallback: ((inout [ReadableLogRecord])->Void)?) {
-=======
        willExportCallback: ((inout [ReadableLogRecord]) -> Void)?) {
->>>>>>> d61ab07a
 
     self.logRecordExporter = logRecordExporter
     self.scheduleDelay = scheduleDelay
@@ -124,11 +94,7 @@
     }
   }
 
-<<<<<<< HEAD
   func main() {
-=======
-  override func main() {
->>>>>>> d61ab07a
     repeat {
         autoreleasepool {
           var logRecordsCopy: [ReadableLogRecord]
@@ -156,10 +122,6 @@
     exportBatch(logRecordList: logRecordsCopy, explicitTimeout: explicitTimeout)
   }
 
-<<<<<<< HEAD
-
-=======
->>>>>>> d61ab07a
   public func shutdown(explicitTimeout: TimeInterval?) {
     let timeout = min(explicitTimeout ?? TimeInterval.greatestFiniteMagnitude, exportTimeout)
     forceFlush(explicitTimeout: timeout)
@@ -180,11 +142,7 @@
     timeoutTimer.cancel()
   }
 
-<<<<<<< HEAD
-  private func exportAction(logRecordList: [ReadableLogRecord], explicitTimeout: TimeInterval? = nil)  {
-=======
   private func exportAction(logRecordList: [ReadableLogRecord], explicitTimeout: TimeInterval? = nil) {
->>>>>>> d61ab07a
     stride(from: 0, to: logRecordList.endIndex, by: maxExportBatchSize).forEach {
       var logRecordToExport = logRecordList[$0 ..< min($0 + maxExportBatchSize, logRecordList.count)].map {$0}
       willExportCallback?(&logRecordToExport)
