// Copyright 2020, OpenTelemetry Authors
//
// Licensed under the Apache License, Version 2.0 (the "License");
// you may not use this file except in compliance with the License.
// You may obtain a copy of the License at
//
//     http://www.apache.org/licenses/LICENSE-2.0
//
// Unless required by applicable law or agreed to in writing, software
// distributed under the License is distributed on an "AS IS" BASIS,
// WITHOUT WARRANTIES OR CONDITIONS OF ANY KIND, either express or implied.
// See the License for the specific language governing permissions and
// limitations under the License.
//

import Foundation
import OpenTelemetryApi

class LoggingTracer: Tracer {
    let tracerName = "LoggingTracer"
    public var activeSpan: Span? {
        return OpenTelemetryContext.activeSpan
    }

    var binaryFormat: BinaryFormattable = BinaryTraceContextFormat()
    var textFormat: TextMapPropagator = W3CTraceContextPropagator()

    func spanBuilder(spanName: String) -> SpanBuilder {
        return LoggingSpanBuilder(tracer: self, spanName: spanName)
    }

    @discardableResult func setActive(_ span: Span) -> Scope {
        Logger.log("\(tracerName).WithSpan")
        return OpenTelemetryContext.setActiveSpan(span)
    }

    class LoggingSpanBuilder: SpanBuilder {
        private var tracer: Tracer
        private var isRootSpan: Bool = false
        private var spanContext: SpanContext?
        private var name: String

        init(tracer: Tracer, spanName: String) {
            self.tracer = tracer
            name = spanName
        }

        func startSpan() -> Span {
            if spanContext == nil, !isRootSpan {
<<<<<<< HEAD
                spanContext = OpenTelemetryContext.activeSpan?.context
=======
                spanContext = tracer.activeSpan?.context
>>>>>>> 8484df40
            }
            if spanContext != nil, spanContext != SpanContext.invalid {
                return LoggingSpan(name: name, kind: .client)
            } else {
                return DefaultTracer.instance.spanBuilder(spanName: name).startSpan()
            }
        }

        func setParent(_ parent: Span) -> Self {
            spanContext = parent.context
            return self
        }

        func setParent(_ parent: SpanContext) -> Self {
            spanContext = parent
            return self
        }

        func setNoParent() -> Self {
            isRootSpan = true
            return self
        }

        func addLink(spanContext: SpanContext) -> Self {
            return self
        }

        func addLink(spanContext: SpanContext, attributes: [String: AttributeValue]) -> Self {
            return self
        }

        func setSpanKind(spanKind: SpanKind) -> Self {
            return self
        }

        func setStartTime(time: Date) -> Self {
            return self
        }

        func setAttribute(key: String, value: AttributeValue) -> Self {
            return self
        }
    }
}<|MERGE_RESOLUTION|>--- conflicted
+++ resolved
@@ -47,11 +47,7 @@
 
         func startSpan() -> Span {
             if spanContext == nil, !isRootSpan {
-<<<<<<< HEAD
                 spanContext = OpenTelemetryContext.activeSpan?.context
-=======
-                spanContext = tracer.activeSpan?.context
->>>>>>> 8484df40
             }
             if spanContext != nil, spanContext != SpanContext.invalid {
                 return LoggingSpan(name: name, kind: .client)
