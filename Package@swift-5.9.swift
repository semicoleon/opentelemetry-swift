--- conflicted
+++ resolved
@@ -21,18 +21,14 @@
         .library(name: "OpenTelemetryProtocolExporterHTTP", type: .static, targets: ["OpenTelemetryProtocolExporterHttp"]),
         .library(name: "PersistenceExporter", type: .static, targets: ["PersistenceExporter"]),
         .library(name: "InMemoryExporter", type: .static, targets: ["InMemoryExporter"]),
-<<<<<<< HEAD
-        .executable(name: "loggingTracer", targets: ["LoggingTracer"]),
-        .executable(name: "ConcurrencyContext", targets: ["ConcurrencyContext"])
-=======
         .library(name: "DatadogExporter", type: .static, targets: ["DatadogExporter"]),
         .library(name: "NetworkStatus", type: .static, targets: ["NetworkStatus"]),
         .library(name: "OTelSwiftLog", type: .static, targets: ["OTelSwiftLog"]),
+        .executable(name: "ConcurrencyContext", targets: ["ConcurrencyContext"]),
         .executable(name: "simpleExporter", targets: ["SimpleExporter"]),
         .executable(name: "OTLPExporter", targets: ["OTLPExporter"]),
         .executable(name: "OTLPHTTPExporter", targets: ["OTLPHTTPExporter"]),
         .executable(name: "loggingTracer", targets: ["LoggingTracer"])
->>>>>>> 8f19f892
     ],
     dependencies: [
         .package(url: "https://github.com/apple/swift-nio.git", from: "2.0.0"),
@@ -45,14 +41,11 @@
         .target(name: "OpenTelemetryApi",
                 dependencies: []),
         .target(name: "OpenTelemetrySdk",
-<<<<<<< HEAD
                 dependencies: ["OpenTelemetryApi"].withAtomicsIfNeeded()),
         .target(name: "OpenTelemetryConcurrency",
                dependencies: ["OpenTelemetryApi"]),
         .target(name: "OpenTelemetryTestUtils",
                dependencies: ["OpenTelemetryApi", "OpenTelemetrySdk"]),
-=======
-                dependencies: ["OpenTelemetryApi"]),
         .target(name: "OTelSwiftLog",
                 dependencies: ["OpenTelemetryApi",
                                .product(name: "Logging", package: "swift-log")],
@@ -82,7 +75,6 @@
                 ],
                 path: "Sources/Importers/OpenTracingShim",
                 exclude: ["README.md"]),
->>>>>>> 8f19f892
         .target(name: "SwiftMetricsShim",
                 dependencies: ["OpenTelemetrySdk",
                                .product(name: "CoreMetrics", package: "swift-metrics")],
@@ -116,8 +108,6 @@
         .target(name: "PersistenceExporter",
                 dependencies: ["OpenTelemetrySdk"],
                 path: "Sources/Exporters/Persistence"),
-<<<<<<< HEAD
-=======
         .testTarget(name: "OTelSwiftLogTests",
                     dependencies: ["OTelSwiftLog"],
                     path: "Tests/BridgesTests/OTelSwiftLog"),
@@ -126,19 +116,13 @@
                         "NetworkStatus",
                     ],
                     path: "Tests/InstrumentationTests/NetworkStatusTests"),
->>>>>>> 8f19f892
         .testTarget(name: "OpenTelemetryApiTests",
                     dependencies: ["OpenTelemetryApi", "OpenTelemetryTestUtils"],
                     path: "Tests/OpenTelemetryApiTests"),
         .testTarget(name: "OpenTelemetrySdkTests",
-<<<<<<< HEAD
-                    dependencies: ["OpenTelemetryApi",
-                                   "OpenTelemetrySdk",
+                    dependencies: ["OpenTelemetrySdk",
                                   "OpenTelemetryConcurrency",
                                   "OpenTelemetryTestUtils"],
-=======
-                    dependencies: ["OpenTelemetrySdk"],
->>>>>>> 8f19f892
                     path: "Tests/OpenTelemetrySdkTests"),
         .testTarget(name: "SwiftMetricsShimTests",
                     dependencies: ["SwiftMetricsShim",
